--- conflicted
+++ resolved
@@ -157,11 +157,6 @@
         if self.data.ndim == 2:
             self.data = self.data.unsqueeze(0)
         # create attributes for the data dimensions
-<<<<<<< HEAD
-        self.ntrials = self.data.shape[0]
-        self.window = self.data.shape[1]
-        self.n = self.data.shape[2]
-=======
         if self.data.ndim == 3:
             self.ntrials = self.data.shape[0]
             self.window = self.data.shape[1]
@@ -172,7 +167,6 @@
             self.ntrials = 1
             
         return data
->>>>>>> a46c3194
         
     def compute_hankel(
             self,
